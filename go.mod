module github.com/hyperledger/firefly-perf-cli

<<<<<<< HEAD
go 1.19
=======
go 1.20
>>>>>>> 6231f683

require (
	github.com/go-resty/resty/v2 v2.7.0
	github.com/hyperledger/firefly v1.2.0
	github.com/hyperledger/firefly-common v1.2.13
	github.com/pkg/errors v0.9.1
	github.com/prometheus/client_golang v1.14.0
	github.com/prometheus/client_model v0.3.0
	github.com/sirupsen/logrus v1.9.0
	github.com/spf13/cobra v1.6.1
	github.com/spf13/viper v1.14.0
	golang.org/x/time v0.0.0-20220609170525-579cf78fd858
	gopkg.in/yaml.v3 v3.0.1
)

require (
	github.com/aidarkhanov/nanoid v1.0.8 // indirect
	github.com/beorn7/perks v1.0.1 // indirect
	github.com/cespare/xxhash/v2 v2.2.0 // indirect
	github.com/davecgh/go-spew v1.1.1 // indirect
	github.com/docker/go-units v0.5.0 // indirect
	github.com/fsnotify/fsnotify v1.6.0 // indirect
	github.com/getkin/kin-openapi v0.116.0 // indirect
	github.com/ghodss/yaml v1.0.0 // indirect
	github.com/go-openapi/jsonpointer v0.19.5 // indirect
	github.com/go-openapi/swag v0.22.3 // indirect
	github.com/golang/protobuf v1.5.2 // indirect
	github.com/google/uuid v1.3.0 // indirect
	github.com/gorilla/mux v1.8.0 // indirect
	github.com/gorilla/websocket v1.5.0 // indirect
	github.com/hashicorp/hcl v1.0.0 // indirect
	github.com/inconshreveable/mousetrap v1.1.0 // indirect
	github.com/invopop/yaml v0.2.0 // indirect
	github.com/josharian/intern v1.0.0 // indirect
	github.com/magiconair/properties v1.8.7 // indirect
	github.com/mailru/easyjson v0.7.7 // indirect
	github.com/mattn/go-colorable v0.1.13 // indirect
	github.com/mattn/go-isatty v0.0.17 // indirect
	github.com/matttproud/golang_protobuf_extensions v1.0.4 // indirect
	github.com/mgutz/ansi v0.0.0-20200706080929-d51e80ef957d // indirect
	github.com/mitchellh/mapstructure v1.5.0 // indirect
	github.com/mohae/deepcopy v0.0.0-20170929034955-c48cc78d4826 // indirect
	github.com/nxadm/tail v1.4.8 // indirect
	github.com/pelletier/go-toml v1.9.5 // indirect
	github.com/pelletier/go-toml/v2 v2.0.6 // indirect
	github.com/perimeterx/marshmallow v1.1.4 // indirect
	github.com/pmezard/go-difflib v1.0.0 // indirect
	github.com/prometheus/common v0.39.0 // indirect
	github.com/prometheus/procfs v0.9.0 // indirect
	github.com/rs/cors v1.8.3 // indirect
	github.com/santhosh-tekuri/jsonschema/v5 v5.1.1 // indirect
	github.com/spf13/afero v1.9.3 // indirect
	github.com/spf13/cast v1.5.0 // indirect
	github.com/spf13/jwalterweatherman v1.1.0 // indirect
	github.com/spf13/pflag v1.0.5 // indirect
	github.com/stretchr/testify v1.8.1 // indirect
	github.com/subosito/gotenv v1.4.1 // indirect
	github.com/x-cray/logrus-prefixed-formatter v0.5.2 // indirect
	gitlab.com/hfuss/mux-prometheus v0.0.4 // indirect
	golang.org/x/crypto v0.4.0 // indirect
	golang.org/x/net v0.8.0 // indirect
	golang.org/x/sys v0.6.0 // indirect
	golang.org/x/term v0.6.0 // indirect
	golang.org/x/text v0.8.0 // indirect
	google.golang.org/protobuf v1.28.1 // indirect
	gopkg.in/ini.v1 v1.67.0 // indirect
	gopkg.in/natefinch/lumberjack.v2 v2.0.0 // indirect
	gopkg.in/yaml.v2 v2.4.0 // indirect
)<|MERGE_RESOLUTION|>--- conflicted
+++ resolved
@@ -1,10 +1,6 @@
 module github.com/hyperledger/firefly-perf-cli
 
-<<<<<<< HEAD
-go 1.19
-=======
 go 1.20
->>>>>>> 6231f683
 
 require (
 	github.com/go-resty/resty/v2 v2.7.0
